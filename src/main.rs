--- conflicted
+++ resolved
@@ -83,18 +83,7 @@
         && miniserve_config
             .path
             .symlink_metadata()
-<<<<<<< HEAD
-            .map_err(|e| {
-                ContextualError::IOError("Failed to retrieve symlink's metadata".to_string(), e)
-            })?
-=======
-            .map_err(|e|
-                ContextualError::IOError(
-                    "Failed to retrieve symlink's metadata".to_string(),
-                    e,
-                )
-            )?
->>>>>>> c0ef2fbf
+            .map_err(|e| ContextualError::IOError("Failed to retrieve symlink's metadata".to_string(), e))?
             .file_type()
             .is_symlink()
     {
