#![feature(proc_macro_hygiene)]

use actix_web::http::Method;
use actix_web::{fs, middleware, server, App};
use clap::crate_version;
use simplelog::{Config, LevelFilter, TermLogger};
use std::io::{self, Write};
use std::net::{IpAddr, Ipv4Addr, SocketAddr, ToSocketAddrs};
use std::thread;
use std::time::Duration;
use yansi::{Color, Paint};

mod archive;
mod args;
mod auth;
mod errors;
mod file_upload;
mod listing;
mod renderer;
mod themes;

#[derive(Clone, Debug)]
/// Configuration of the Miniserve application
pub struct MiniserveConfig {
    /// Enable verbose mode
    pub verbose: bool,

    /// Path to be served by miniserve
    pub path: std::path::PathBuf,

    /// Port on which miniserve will be listening
    pub port: u16,

    /// IP address(es) on which miniserve will be available
    pub interfaces: Vec<IpAddr>,

    /// Enable HTTP basic authentication
    pub auth: Option<auth::BasicAuthParams>,

    /// If false, miniserve will serve the current working directory
    pub path_explicitly_chosen: bool,

    /// Enable symlink resolution
    pub no_symlinks: bool,

    /// Enable random route generation
    pub random_route: Option<String>,

<<<<<<< HEAD
    /// Default color scheme
    pub default_color_scheme: themes::ColorScheme,
=======
    /// Enable file upload
    pub file_upload: bool,

    /// Enable upload to override existing files
    pub overwrite_files: bool,
>>>>>>> 46c29142
}

fn main() {
    if cfg!(windows) && !Paint::enable_windows_ascii() {
        Paint::disable();
    }

    let miniserve_config = args::parse_args();

    let _ = if miniserve_config.verbose {
        TermLogger::init(LevelFilter::Info, Config::default())
    } else {
        TermLogger::init(LevelFilter::Error, Config::default())
    };

    if miniserve_config.no_symlinks
        && miniserve_config
            .path
            .symlink_metadata()
            .expect("Can't get file metadata")
            .file_type()
            .is_symlink()
    {
        log::error!("The no-symlinks option cannot be used with a symlink path");
        return;
    }

    let sys = actix::System::new("miniserve");

    let inside_config = miniserve_config.clone();
    server::new(move || {
        App::with_state(inside_config.clone())
            .middleware(auth::Auth)
            .middleware(middleware::Logger::default())
            .configure(configure_app)
    })
    .bind(
        miniserve_config
            .interfaces
            .iter()
            .map(|interface| {
                format!(
                    "{interface}:{port}",
                    interface = &interface,
                    port = miniserve_config.port,
                )
                .to_socket_addrs()
                .unwrap()
                .next()
                .unwrap()
            })
            .collect::<Vec<SocketAddr>>()
            .as_slice(),
    )
    .expect("Couldn't bind server")
    .shutdown_timeout(0)
    .start();

    let interfaces = miniserve_config.interfaces.iter().map(|&interface| {
        if interface == IpAddr::V4(Ipv4Addr::new(0, 0, 0, 0)) {
            // If the interface is 0.0.0.0, we'll change it to localhost so that clicking the link will
            // also work on Windows. Why can't Windows interpret 0.0.0.0?
            String::from("localhost")
        } else if interface.is_ipv6() {
            // If the interface is IPv6 then we'll print it with brackets so that it is clickable.
            format!("[{}]", interface)
        } else {
            format!("{}", interface)
        }
    });

    let canon_path = miniserve_config.path.canonicalize().unwrap();
    let path_string = canon_path.to_string_lossy();

    println!(
        "{name} v{version}",
        name = Paint::new("miniserve").bold(),
        version = crate_version!()
    );
    if !miniserve_config.path_explicitly_chosen {
        println!("{warning} miniserve has been invoked without an explicit path so it will serve the current directory.", warning=Color::RGB(255, 192, 0).paint("Notice:").bold());
        println!(
            "      Invoke with -h|--help to see options or invoke as `miniserve .` to hide this advice."
        );
        print!("Starting server in ");
        io::stdout().flush().unwrap();
        for c in "3… 2… 1… \n".chars() {
            print!("{}", c);
            io::stdout().flush().unwrap();
            thread::sleep(Duration::from_millis(500));
        }
    }
    let mut addresses = String::new();
    for interface in interfaces {
        if !addresses.is_empty() {
            addresses.push_str(", ");
        }
        addresses.push_str(&format!(
            "{}",
            Color::Green
                .paint(format!(
                    "http://{interface}:{port}",
                    interface = interface,
                    port = miniserve_config.port
                ))
                .bold()
        ));
        let random_route = miniserve_config.clone().random_route;
        if random_route.is_some() {
            addresses.push_str(&format!(
                "{}",
                Color::Green
                    .paint(format!(
                        "/{random_route}",
                        random_route = random_route.unwrap(),
                    ))
                    .bold()
            ));
        }
    }
    println!(
        "Serving path {path} at {addresses}",
        path = Color::Yellow.paint(path_string).bold(),
        addresses = addresses,
    );
    println!("\nQuit by pressing CTRL-C");

    let _ = sys.run();
}

/// Configures the Actix application
fn configure_app(app: App<MiniserveConfig>) -> App<MiniserveConfig> {
    let upload_route;
    let s = {
        let path = &app.state().path;
        let no_symlinks = app.state().no_symlinks;
        let random_route = app.state().random_route.clone();
<<<<<<< HEAD
        let default_color_scheme = app.state().default_color_scheme.clone();
=======
        let file_upload = app.state().file_upload;
        upload_route = match app.state().random_route.clone() {
            Some(random_route) => format!("/{}/upload", random_route),
            None => "/upload".to_string(),
        };
>>>>>>> 46c29142
        if path.is_file() {
            None
        } else {
            let u_r = upload_route.clone();
            Some(
                fs::StaticFiles::new(path)
                    .expect("Couldn't create path")
                    .show_files_listing()
                    .files_listing_renderer(move |dir, req| {
                        listing::directory_listing(
                            dir,
                            req,
                            no_symlinks,
<<<<<<< HEAD
                            random_route.clone(),
                            default_color_scheme.clone(),
=======
                            file_upload,
                            random_route.clone(),
                            u_r.clone(),
>>>>>>> 46c29142
                        )
                    }),
            )
        }
    };

    let random_route = app.state().random_route.clone().unwrap_or_default();
    let full_route = format!("/{}", random_route);

    if let Some(s) = s {
        if app.state().file_upload {
            // Allow file upload
            app.resource(&upload_route, |r| {
                r.method(Method::POST).f(file_upload::upload_file)
            })
            // Handle directories
            .handler(&full_route, s)
        } else {
            // Handle directories
            app.handler(&full_route, s)
        }
    } else {
        // Handle single files
        app.resource(&full_route, |r| r.f(listing::file_handler))
    }
}<|MERGE_RESOLUTION|>--- conflicted
+++ resolved
@@ -46,16 +46,14 @@
     /// Enable random route generation
     pub random_route: Option<String>,
 
-<<<<<<< HEAD
     /// Default color scheme
     pub default_color_scheme: themes::ColorScheme,
-=======
+
     /// Enable file upload
     pub file_upload: bool,
 
     /// Enable upload to override existing files
     pub overwrite_files: bool,
->>>>>>> 46c29142
 }
 
 fn main() {
@@ -193,15 +191,12 @@
         let path = &app.state().path;
         let no_symlinks = app.state().no_symlinks;
         let random_route = app.state().random_route.clone();
-<<<<<<< HEAD
         let default_color_scheme = app.state().default_color_scheme.clone();
-=======
         let file_upload = app.state().file_upload;
         upload_route = match app.state().random_route.clone() {
             Some(random_route) => format!("/{}/upload", random_route),
             None => "/upload".to_string(),
         };
->>>>>>> 46c29142
         if path.is_file() {
             None
         } else {
@@ -215,14 +210,10 @@
                             dir,
                             req,
                             no_symlinks,
-<<<<<<< HEAD
+                            file_upload,
                             random_route.clone(),
                             default_color_scheme.clone(),
-=======
-                            file_upload,
-                            random_route.clone(),
                             u_r.clone(),
->>>>>>> 46c29142
                         )
                     }),
             )
